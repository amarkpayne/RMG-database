#!/usr/bin/env python
# encoding: utf-8

name = "R_Recombination/training"
shortDesc = u"Kinetics used to train group additivity values"
longDesc = u"""
Put kinetic parameters for reactions to use as a training set for fitting
group additivity values in this file.
"""
recommended = True

entry(
    index = 1,
    reactant1 = 
"""
1   C 0 {2,S} {4,S} {5,S} {6,S}
2   O 0 {1,S} {3,S}
3   O 1 {2,S}
4   H 0 {1,S}
5   H 0 {1,S}
6   H 0 {1,S}
""",
    product1 = 
"""
1 * O 1 {2,S}
2   O 1 {1,S}
""",
    product2 = 
"""
1 * C 1 {2,S} {3,S} {4,S}
2   H 0 {1,S}
3   H 0 {1,S}
4   H 0 {1,S}
""",
    degeneracy = 1,
    kinetics = Arrhenius(
        A = (109000000000000.0, 's^-1'),
        n = 0.25,
        Ea = (33.3, 'kcal/mol'),
        T0 = (1, 'K'),
    ),
    reference = None,
    referenceType = "Quantum Calculation",
    shortDesc = u"""Method CBS-QB3 w/ 1-d Hindered rotor corrections""",
    longDesc = 
u"""
High-Pressure Rate Rules for Alkyl + O2 Reactions. 1. The Dissociation, Concerted Elimination, and Isomerization Channels of the Alkyl Peroxy Radical
Stephanie M. Villano, Lam K. Huynh, Hans-Heinrich Carstensen, and Anthony M. Dean
The Journal of Physical Chemistry A 2011 115 (46), 13425-13442
dx.doi.org/10.1021/jp2079204

Method CBS-QB3 w/ 1-d Hindered rotor corrections
""",
    history = [
        ("Sun Sep 22 11:35:10 2013","Shamel Merchant <shamel@mit.edu>","action","""New entry. Rate rule for CO[O] = [CH3] + O2"""),
    ],
)

entry(
    index = 2,
    reactant1 = 
"""
1   C 0 {2,S} {3,S} {5,S} {6,S}
2   C 0 {1,S} {7,S} {8,S} {9,S}
3   O 0 {1,S} {4,S}
4   O 1 {3,S}
5   H 0 {1,S}
6   H 0 {1,S}
7   H 0 {2,S}
8   H 0 {2,S}
9   H 0 {2,S}
""",
    product1 = 
"""
1 * O 1 {2,S}
2   O 1 {1,S}
""",
    product2 = 
"""
1   C 0 {2,S} {3,S} {4,S} {5,S}
2 * C 1 {1,S} {6,S} {7,S}
3   H 0 {1,S}
4   H 0 {1,S}
5   H 0 {1,S}
6   H 0 {2,S}
7   H 0 {2,S}
""",
    degeneracy = 1,
    kinetics = Arrhenius(A=(9.49e+21, 's^-1'), n=-2.41, Ea=(35.8, 'kcal/mol'), T0=(1, 'K')),
    reference = None,
    referenceType = "Quantum Calculation",
    shortDesc = u"""Method CBS-QB3 w/ 1-d Hindered rotor corrections""",
    longDesc = 
u"""
High-Pressure Rate Rules for Alkyl + O2 Reactions. 1. The Dissociation, Concerted Elimination, and Isomerization Channels of the Alkyl Peroxy Radical
Stephanie M. Villano, Lam K. Huynh, Hans-Heinrich Carstensen, and Anthony M. Dean
The Journal of Physical Chemistry A 2011 115 (46), 13425-13442
dx.doi.org/10.1021/jp2079204

Method CBS-QB3 w/ 1-d Hindered rotor corrections
""",
    history = [
        ("Sun Sep 22 11:45:54 2013","Shamel Merchant <shamel@mit.edu>","action","""New entry. Rate rule for CCO[O] = C[CH2] + O2"""),
    ],
)

entry(
    index = 3,
    reactant1 = 
"""
1   C 0 {3,S} {4,S} {6,S} {7,S}
2   C 0 {4,S} {8,S} {9,S} {10,S}
3   O 0 {1,S} {5,S}
4   C 0 {1,S} {2,S} {11,S} {12,S}
5   O 1 {3,S}
6   H 0 {1,S}
7   H 0 {1,S}
8   H 0 {2,S}
9   H 0 {2,S}
10  H 0 {2,S}
11  H 0 {4,S}
12  H 0 {4,S}
""",
    product1 = 
"""
1 * O 1 {2,S}
2   O 1 {1,S}
""",
    product2 = 
"""
1   C 0 {2,S} {3,S} {4,S} {5,S}
2   C 0 {1,S} {6,S} {7,S} {8,S}
3 * C 1 {1,S} {9,S} {10,S}
4   H 0 {1,S}
5   H 0 {1,S}
6   H 0 {2,S}
7   H 0 {2,S}
8   H 0 {2,S}
9   H 0 {3,S}
10  H 0 {3,S}
""",
    degeneracy = 1,
    kinetics = Arrhenius(A=(1.52e+23, 's^-1'), n=-2.71, Ea=(36.4, 'kcal/mol'), T0=(1, 'K')),
    reference = None,
    referenceType = "Quantum Calculation",
    shortDesc = u"""Method CBS-QB3 w/ 1-d Hindered rotor corrections""",
    longDesc = 
u"""
High-Pressure Rate Rules for Alkyl + O2 Reactions. 1. The Dissociation, Concerted Elimination, and Isomerization Channels of the Alkyl Peroxy Radical
Stephanie M. Villano, Lam K. Huynh, Hans-Heinrich Carstensen, and Anthony M. Dean
The Journal of Physical Chemistry A 2011 115 (46), 13425-13442
dx.doi.org/10.1021/jp2079204

Method CBS-QB3 w/ 1-d Hindered rotor corrections
""",
    history = [
        ("Sun Sep 22 11:59:44 2013","Shamel Merchant <shamel@mit.edu>","action","""New entry. Rate rule for CCCO[O] = C[CH2] + O2"""),
    ],
)

<<<<<<< HEAD

=======
entry(
    index = 4,
    reactant1 = 
"""
1 C 0 {2,S} {3,S}
2 C 0 {1,S} {4,S}
3 C 0 {1,S}
4 C 1 {2,S} {5,S}
5 O 0 {4,S}
""",
    reactant2 = 
"""
1 O 1 {2,S}
2 O 1 {1,S}
""",
    product1 = 
"""
1    C 0 {2,S} {3,S}
2    C 0 {1,S} {4,S}
3 *1 C 0 {1,S} {5,S} {6,S}
4    C 0 {2,S}
5    O 0 {3,S}
6 *2 O 0 {3,S} {7,S}
7    O 1 {6,S}
""",
    degeneracy = 1,
    kinetics = Arrhenius(
        A = (8360000000000.0, 'cm^3/(mol*s)'),
        n = -0.085,
        Ea = (-567.2, 'cal/mol'),
        T0 = (1, 'K'),
    ),
    reference = None,
    referenceType = "",
    shortDesc = u"""CBS-QB3 w/ 1-d HR""",
    longDesc = 
u"""
Reference: Low-Temperature Combustion Chemistry of n-Butanol: Principal Oxidation Pathways of Hydroxybutyl Radicals 
DOI: 10.1021/jp403792t
""",
    history = [
        ("Mon Nov 18 15:16:03 2013","Connie Gao <connieg@mit.edu>","action","""New entry. Updated rate rule for CCC[C]O + O2 = CCCC(O[O])O"""),
    ],
)

entry(
    index = 4,
    reactant1 = 
"""
1   C 0 {2,S} {3,S}
2   C 0 {1,S} {4,S}
3   C 0 {1,S}
4 * C 1 {2,S} {5,S}
5   O 0 {4,S}
""",
    reactant2 = 
"""
1 * O 1 {2,S}
2   O 1 {1,S}
""",
    product1 = 
"""
1 C 0 {2,S} {3,S}
2 C 0 {1,S} {4,S}
3 C 0 {1,S} {5,S} {6,S}
4 C 0 {2,S}
5 O 0 {3,S}
6 O 0 {3,S} {7,S}
7 O 1 {6,S}
""",
    degeneracy = 1,
    kinetics = Arrhenius(
        A = (8360000000000.0, 'cm^3/(mol*s)'),
        n = -0.085,
        Ea = (-567.2, 'cal/mol'),
        T0 = (1, 'K'),
    ),
    reference = None,
    referenceType = "",
    shortDesc = u"""CBS-QB3 w/ 1-d HR""",
    longDesc = 
u"""
Reference: Low-Temperature Combustion Chemistry of n-Butanol: Principal Oxidation Pathways of Hydroxybutyl Radicals 
DOI: 10.1021/jp403792t
""",
    history = [
        ("Mon Nov 18 15:16:03 2013","Connie Gao <connieg@mit.edu>","action","""New entry. Updated rate rule for CCC[C]O + O2 = CCCC(O[O])O"""),
        ("Tue Nov 19 13:18:37 2013","Connie Gao <connieg@mit.edu>","action","""Updated rate with atom starring in forward direction for CCC[C]O + O2 = CCCC(O[O])O"""),
    ],
)
>>>>>>> efabbca9
<|MERGE_RESOLUTION|>--- conflicted
+++ resolved
@@ -158,53 +158,7 @@
     ],
 )
 
-<<<<<<< HEAD
-
-=======
-entry(
-    index = 4,
-    reactant1 = 
-"""
-1 C 0 {2,S} {3,S}
-2 C 0 {1,S} {4,S}
-3 C 0 {1,S}
-4 C 1 {2,S} {5,S}
-5 O 0 {4,S}
-""",
-    reactant2 = 
-"""
-1 O 1 {2,S}
-2 O 1 {1,S}
-""",
-    product1 = 
-"""
-1    C 0 {2,S} {3,S}
-2    C 0 {1,S} {4,S}
-3 *1 C 0 {1,S} {5,S} {6,S}
-4    C 0 {2,S}
-5    O 0 {3,S}
-6 *2 O 0 {3,S} {7,S}
-7    O 1 {6,S}
-""",
-    degeneracy = 1,
-    kinetics = Arrhenius(
-        A = (8360000000000.0, 'cm^3/(mol*s)'),
-        n = -0.085,
-        Ea = (-567.2, 'cal/mol'),
-        T0 = (1, 'K'),
-    ),
-    reference = None,
-    referenceType = "",
-    shortDesc = u"""CBS-QB3 w/ 1-d HR""",
-    longDesc = 
-u"""
-Reference: Low-Temperature Combustion Chemistry of n-Butanol: Principal Oxidation Pathways of Hydroxybutyl Radicals 
-DOI: 10.1021/jp403792t
-""",
-    history = [
-        ("Mon Nov 18 15:16:03 2013","Connie Gao <connieg@mit.edu>","action","""New entry. Updated rate rule for CCC[C]O + O2 = CCCC(O[O])O"""),
-    ],
-)
+
 
 entry(
     index = 4,
@@ -251,4 +205,3 @@
         ("Tue Nov 19 13:18:37 2013","Connie Gao <connieg@mit.edu>","action","""Updated rate with atom starring in forward direction for CCC[C]O + O2 = CCCC(O[O])O"""),
     ],
 )
->>>>>>> efabbca9
